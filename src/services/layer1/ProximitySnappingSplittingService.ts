--- conflicted
+++ resolved
@@ -528,20 +528,6 @@
       for (let i = 0; i < splitResult.rows.length; i++) {
         const segment = splitResult.rows[i];
         const segmentName = splitResult.rows.length > 1 ? `${trailName} (segment ${i + 1})` : trailName;
-<<<<<<< HEAD
-
-        // Get original trail data for proper insertion
-        const originalTrailResult = await client.query(`
-          SELECT trail_type, surface, difficulty, elevation_gain, elevation_loss, 
-                 max_elevation, min_elevation, avg_elevation, source, source_tags, osm_id
-          FROM ${this.config.stagingSchema}.trails
-          WHERE app_uuid = $1
-          LIMIT 1
-        `, [trailUuid]);
-        
-        const originalTrail = originalTrailResult.rows[0];
-=======
->>>>>>> 2e4d1a8c
         
         // Use centralized manager to insert trail with proper original_trail_uuid
         await this.centralizedManager.insertTrail(
